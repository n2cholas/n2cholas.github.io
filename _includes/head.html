<head>
  <link href="http://gmpg.org/xfn/11" rel="profile">
  <meta http-equiv="content-type" content="text/html; charset=utf-8">

  <meta name="viewport" content="width=device-width, initial-scale=1.0, maximum-scale=1">

  <title>
    {% if page.title == "Home" %}
      {{ site.title }} &middot; {{ site.tagline }}
    {% else %}
      {{ page.title }} &middot; {{ site.title }}
    {% endif %}
  </title>

<<<<<<< HEAD
  <link rel="stylesheet" href="{{ '/public/css/poole.css' | absolute_url }}">
  <link rel="stylesheet" href="{{ '/public/css/syntax.css' | absolute_url }}">
  <link rel="stylesheet" href="{{ '/public/css/lanyon.css' | absolute_url }}">
=======
  {% if page.url and site.baseurl %}
  <!-- canonical link -->
  <link rel="canonical" href="{{ site.baseurl }}{{ page.url }}">
  {% endif %}

  <!-- CSS -->
  <link rel="stylesheet" href="{{ site.baseurl }}/public/css/poole.css">
  <link rel="stylesheet" href="{{ site.baseurl }}/public/css/syntax.css">
  <link rel="stylesheet" href="{{ site.baseurl }}/public/css/lanyon.css">
>>>>>>> 15b451cf
  <link rel="stylesheet" href="https://fonts.googleapis.com/css?family=PT+Serif:400,400italic,700%7CPT+Sans:400">

  <link rel="apple-touch-icon-precomposed" sizes="144x144" href="{{ '/public/apple-touch-icon-precomposed.png' | absolute_url }}">
  <link rel="shortcut icon" href="{{ '/public/favicon.ico' | absolute_url }}">

  <link rel="alternate" type="application/rss+xml" title="RSS" href="{{ '/atom.xml' | absolute_url }}">

  {% if site.google_analytics_id %}
  <script>
    (function(i,s,o,g,r,a,m){i['GoogleAnalyticsObject']=r;i[r]=i[r]||function(){
    (i[r].q=i[r].q||[]).push(arguments)},i[r].l=1*new Date();a=s.createElement(o),
    m=s.getElementsByTagName(o)[0];a.async=1;a.src=g;m.parentNode.insertBefore(a,m)
    })(window,document,'script','//www.google-analytics.com/analytics.js','ga');
    ga('create', '{{ site.google_analytics_id }}', 'auto');
    ga('send', 'pageview');
  </script>
  {% endif %}
</head><|MERGE_RESOLUTION|>--- conflicted
+++ resolved
@@ -12,21 +12,13 @@
     {% endif %}
   </title>
 
-<<<<<<< HEAD
+  {% if page.url and site.baseurl %}
+  <link rel="canonical" href="{{ page.url | absolute_url }}">
+  {% endif %}
+
   <link rel="stylesheet" href="{{ '/public/css/poole.css' | absolute_url }}">
   <link rel="stylesheet" href="{{ '/public/css/syntax.css' | absolute_url }}">
   <link rel="stylesheet" href="{{ '/public/css/lanyon.css' | absolute_url }}">
-=======
-  {% if page.url and site.baseurl %}
-  <!-- canonical link -->
-  <link rel="canonical" href="{{ site.baseurl }}{{ page.url }}">
-  {% endif %}
-
-  <!-- CSS -->
-  <link rel="stylesheet" href="{{ site.baseurl }}/public/css/poole.css">
-  <link rel="stylesheet" href="{{ site.baseurl }}/public/css/syntax.css">
-  <link rel="stylesheet" href="{{ site.baseurl }}/public/css/lanyon.css">
->>>>>>> 15b451cf
   <link rel="stylesheet" href="https://fonts.googleapis.com/css?family=PT+Serif:400,400italic,700%7CPT+Sans:400">
 
   <link rel="apple-touch-icon-precomposed" sizes="144x144" href="{{ '/public/apple-touch-icon-precomposed.png' | absolute_url }}">
